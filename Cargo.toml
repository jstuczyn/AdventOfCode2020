--- conflicted
+++ resolved
@@ -21,10 +21,7 @@
     "day18",
     "day19",
     "day21",
-<<<<<<< HEAD
     "day22",
-=======
     "day23",
->>>>>>> b2c8a930
     "utils"
 ]